import asyncio
import logging
<<<<<<< HEAD
import hashlib
from multiprocessing import freeze_support
import json
from typing import Dict, Union
=======
import multiprocessing
>>>>>>> 7aa0d226

import tornado
import tornado.httpserver
from tornado.web import RequestHandler, Application
from tornado.websocket import WebSocketHandler

<<<<<<< HEAD
# from services.service import DialogSystem, Service, PublishSubscribe

import os
import base64

import multiprocessing

multiprocessing.set_start_method("spawn")

chat_logger = logging.getLogger("chat")
chat_logger.setLevel(logging.INFO)
chat_log_file_handler = logging.FileHandler("chat.txt")
chat_log_file_handler.setLevel(logging.INFO)
chat_logger.addHandler(chat_log_file_handler)
=======
from environment.realuser import RealUserEnvironment
from typing import Tuple
from data.dataset import GraphDataset, ReimburseGraphDataset, DataAugmentationLevel
from data.parsers.parserValueProvider import RealValueBackend
from data.parsers.answerTemplateParser import AnswerTemplateParser
from data.parsers.systemTemplateParser import SystemTemplateParser
from data.parsers.logicParser import LogicTemplateParser
from utils.utils import AutoSkipMode
from algorithm.dqn.dqn import CustomDQN
import torch
from data.cache import Cache
from gymnasium import Env
from encoding.state import StateEncoding

from config import DialogLogLevel, WandbLogLevel
from algorithm.dqn.her import HindsightExperienceReplayWrapper
import gymnasium as gym

from hydra import compose, initialize
from omegaconf import DictConfig, OmegaConf
from hydra.core.config_store import ConfigStore
from config import register_configs

cs = ConfigStore.instance()
register_configs()

## NOTE: assumes already unzipped checkpoint at cfg_path!
cfg_name = "reimburse_generated_v1_terminalobs"
ckpt_path = '/mount/arbeitsdaten/asr-2/vaethdk/cts_newcodebase_weights/run_1695028356/best_eval/weights/test'

multiprocessing.set_start_method("spawn")

logger = logging.getLogger("chat")
logger.setLevel(logging.INFO)
log_file_handler = logging.FileHandler("chat_log.txt")
log_file_handler.setLevel(logging.INFO)
logger.addHandler(log_file_handler)

DEBUG = True
NUM_CONDITIONS = 2
>>>>>>> 7aa0d226

survey_logger = logging.getLogger("survey")
survey_logger.setLevel(logging.INFO)
survey_log_file_handler = logging.FileHandler("survey_log.txt")
survey_log_file_handler.setLevel(logging.INFO)
survey_logger.addHandler(survey_log_file_handler)

<<<<<<< HEAD
user_logger = logging.getLogger("user_info")
user_logger.setLevel(logging.INFO)
user_log_file_handler = logging.FileHandler("user_log.txt")
user_log_file_handler.setLevel(logging.INFO)
user_logger.addHandler(user_log_file_handler)

DEBUG = True
NUM_CONDITIONS = 1
GROUP_ASSIGNMENTS = {"hdc": [], "faq": [], "cts": []}

# on start, check if we have an assignment file, if so, load it and pre-fill group assignments with content
with open("user_log.txt", "rt") as assignments:
    for line in assignments:
        if "GROUP" in line:
            user, group = line.split("||")
            user = user.split(":")[1].strip()
            group = group.split(":")[1].strip()
            GROUP_ASSIGNMENTS[group].append(user)

# class GUIInterface(Service):
#     def __init__(self, domain = None, logger =  None):
#         Service.__init__(self, domain=domain)
#         self.logger = logger
#         self.loopy_loop = asyncio.new_event_loop()

#     @PublishSubscribe(sub_topics=['sys_utterance'])
#     def send_sys_output(self, user_id: str = "default", sys_utterance: str = ""):
#         asyncio.set_event_loop(self.loopy_loop)
#         print("SYS MSG:", sys_utterance)
#         tts.read_aloud(sys_utterance)
#         if self.get_state(user_id, 'socket'):
#             logging.getLogger("chat").info(f"MSG SYSTEM ({user_id}): {sys_utterance}")
#             self.get_state(user_id, 'socket').write_message({"EVENT": "MSG", "VALUE": sys_utterance})
#         else:
#             print("NOT CONNECTED")

#     # TODO: update once we have speech and not text
#     @PublishSubscribe(pub_topics=["user_utterance"])
#     def forward_to_dialog_system(self, user_id, user_utterance):
#         print("USER", user_id)
#         print("PUBLISH TO DIALOG SYSTEM")
#         return {"user_utterance": user_utterance}
    

# gui_interface = GUIInterface(domain=domain)

# TODO initialise three policies as separate domains
# ds = DialogSystem([gui_interface, policy_hdc, policy_faq, policy_cts])
=======
def to_class(path:str):
    from pydoc import locate
    class_instance = locate(path)
    return class_instance



def load_model(ckpt_path: str, cfg_name: str, device: str, data: GraphDataset) -> Tuple[DictConfig, CustomDQN, StateEncoding]:
    # load config
    cfg_path = "./conf/"

    with initialize(version_base=None, config_path=cfg_path):
        # parse config
        print("Parsing config...")
        cfg = compose(config_name=cfg_name)
        # print(OmegaConf.to_yaml(cfg))

        # disable logging
        cfg.experiment.logging.dialog_log = DialogLogLevel.NONE
        cfg.experiment.logging.wandb_log = WandbLogLevel.NONE
        cfg.experiment.logging.log_interval = 9999999
        cfg.experiment.logging.keep_checkpoints = 9

        # load encodings
        print("Loading encodings...")
        state_cfg = cfg.experiment.state
        action_cfg = cfg.experiment.actions
        cache = Cache(device=device, data=data, state_config=state_cfg, torch_compile=False)
        encoding = StateEncoding(cache=cache, state_config=state_cfg, action_config=action_cfg, data=data)

        # setup spaces
        action_space = gym.spaces.Discrete(encoding.space_dims.num_actions)
        if encoding.action_config.in_state_space == True:
            # state space: max. node degree (#actions) x state dim
            observation_space = gym.spaces.Box(low=float('-inf'), high=float('inf'), shape=(encoding.space_dims.num_actions, encoding.space_dims.state_vector,)) #, dtype=np.float32)
        else:
            observation_space = gym.spaces.Box(low=float('-inf'), high=float('inf'), shape=(encoding.space_dims.state_vector,)) #, dtype=np.float32)

        class CustomEnv(Env):
            def __init__(self, observation_space, action_space) -> None:
                self.observation_space = observation_space
                self.action_space = action_space
        dummy_env = CustomEnv(observation_space=observation_space, action_space=action_space)

        # setup model
        print("Settung up model...")
        net_arch = OmegaConf.to_container(cfg.experiment.policy.net_arch)
        net_arch['state_dims'] = encoding.space_dims # patch arguments
        optim = OmegaConf.to_container(cfg.experiment.optimizer)
        optim_class = to_class(optim.pop('class_path'))
        lr = optim.pop('lr')
        print("Optim ARGS:", optim_class, lr, optim)
        policy_kwargs = {
            "activation_fn": to_class(cfg.experiment.policy.activation_fn),   
            "net_arch": net_arch,
            "torch_compile": cfg.experiment.torch_compile,
            "optimizer_class": optim_class,
            "optimizer_kwargs": optim
        }
        replay_buffer_kwargs = {
            "num_train_envs": cfg.experiment.environment.num_train_envs,
            "batch_size": cfg.experiment.algorithm.dqn.batch_size,
            "dataset": data,
            "append_ask_action": False,
            # "state_encoding": state_encoding,
            "auto_skip": AutoSkipMode.NONE,
            "normalize_rewards": True,
            "stop_when_reaching_goal": cfg.experiment.environment.stop_when_reaching_goal,
            "stop_on_invalid_skip": cfg.experiment.environment.stop_on_invalid_skip,
            "max_steps": cfg.experiment.environment.max_steps,
            "user_patience": cfg.experiment.environment.user_patience,
            "sys_token": cfg.experiment.environment.sys_token,
            "usr_token": cfg.experiment.environment.usr_token,
            "sep_token": cfg.experiment.environment.sep_token,
            "alpha": cfg.experiment.algorithm.dqn.buffer.backend.alpha,
            "beta": cfg.experiment.algorithm.dqn.buffer.backend.beta,
            "use_lap": cfg.experiment.algorithm.dqn.buffer.backend.use_lap 
        }
        replay_buffer_class = HindsightExperienceReplayWrapper
        dqn_target_cls =  to_class(cfg.experiment.algorithm.dqn.targets._target_)
        dqn_target_args = {'gamma': cfg.experiment.algorithm.dqn.gamma}
        dqn_target_args.update(cfg.experiment.algorithm.dqn.targets) 
        model = CustomDQN(policy=to_class(cfg.experiment.policy._target_), policy_kwargs=policy_kwargs,
                    target=dqn_target_cls(**dqn_target_args),
                    seed=cfg.experiment.seed,
                    env=dummy_env, 
                    batch_size=cfg.experiment.algorithm.dqn.batch_size,
                    verbose=1, device=cfg.experiment.device,  
                    learning_rate=lr, 
                    exploration_initial_eps=cfg.experiment.algorithm.dqn.eps_start, exploration_final_eps=cfg.experiment.algorithm.dqn.eps_end, exploration_fraction=cfg.experiment.algorithm.dqn.exploration_fraction,
                    buffer_size=cfg.experiment.algorithm.dqn.buffer.backend.buffer_size, 
                    learning_starts=cfg.experiment.algorithm.dqn.warmup_turns,
                    gamma=cfg.experiment.algorithm.dqn.gamma,
                    train_freq=1, # how many rollouts to perform before training once (one rollout = num_train_envs steps)
                    gradient_steps=max(cfg.experiment.environment.num_train_envs // cfg.experiment.training.every_steps, 1),
                    target_update_interval=cfg.experiment.algorithm.dqn.target_network_update_frequency * cfg.experiment.environment.num_train_envs,
                    max_grad_norm=cfg.experiment.algorithm.dqn.max_grad_norm,
                    tensorboard_log=None,
                    replay_buffer_class=replay_buffer_class,
                    optimize_memory_usage=False,
                    replay_buffer_kwargs=replay_buffer_kwargs,
                    action_masking=cfg.experiment.actions.action_masking,
                    actions_in_state_space=cfg.experiment.actions.in_state_space
                ) 
        
        # restore weights
        print("Restoring weights...")
        ckpt_params = torch.load(f"{ckpt_path}/policy.pth", map_location=device)
        model.policy.load_state_dict(ckpt_params)
        model.policy.set_training_mode(False)
        model.policy.eval()
    return cfg, model, encoding

def load_env(data: GraphDataset) -> RealUserEnvironment:
    # setup data & parsers
    answerParser = AnswerTemplateParser()
    logicParser = LogicTemplateParser()
    sysParser = SystemTemplateParser()
    valueBackend = RealValueBackend(a1_laender=data.a1_countries, data=data.hotel_costs)

    # setup env
    env = RealUserEnvironment(dataset=data, 
                        sys_token="SYSTEM", usr_token="USER", sep_token="",
                        max_steps=50, max_reward=150, user_patience=2,
                        answer_parser=answerParser, logic_parser=logicParser, value_backend=valueBackend,
                        auto_skip=AutoSkipMode.NONE, stop_on_invalid_skip=False)
    return env

data = ReimburseGraphDataset('en/reimburse/test_graph.json', 'en/reimburse/test_answers.json', use_answer_synonyms=True, augmentation=DataAugmentationLevel.NONE, resource_dir='resources')
cfg, model, state_encoding = load_model(ckpt_path=ckpt_path, cfg_name=cfg_name, device='cpu', data=data)

def next_action(env: RealUserEnvironment) -> Tuple[int, bool]:
    # encode observation
    s = state_encoding.batch_encode(observation=[env.get_obs()], sys_token=cfg.experiment.environment.sys_token, usr_token=cfg.experiment.environment.usr_token, sep_token=cfg.experiment.environment.sep_token) 
    # predict action & intent
    action, intent = model.predict(observation=s, deterministic=True)
    action = int(action)
    intent = intent.item()

    return action, intent



## TODO 
class GUIInterface(Service):
    def __init__(self, domain = None, logger =  None):
        Service.__init__(self, domain=domain)
        self.logger = logger
        self.loopy_loop = asyncio.new_event_loop()

    @PublishSubscribe(sub_topics=['sys_utterance'])
    def send_sys_output(self, user_id: str = "default", sys_utterance: str = ""):
        asyncio.set_event_loop(self.loopy_loop)
        print("SYS MSG:", sys_utterance)
        if self.get_state(user_id, 'socket'):
            logging.getLogger("chat").info(f"MSG SYSTEM ({user_id}): {sys_utterance}")
            self.get_state(user_id, 'socket').write_message({"EVENT": "MSG", "VALUE": sys_utterance})
        else:
            print("NOT CONNECTED")

    # TODO: update once we have speech and not text
    @PublishSubscribe(pub_topics=["user_utterance"])
    def forward_to_dialog_system(self, user_id, user_utterance):
        print("USER", user_id)
        print("PUBLISH TO DIALOG SYSTEM")
        return {"user_utterance": user_utterance}
    

# TODO 
gui_interface = GUIInterface(domain=domain)
bst = HandcraftedBST(domain=domain)
ds = DialogSystem([gui_interface, nlg, nlu, bst, policy, adaptivity])
error_free = ds.is_error_free_messaging_pipeline()
if not error_free:
    ds.print_inconsistencies()
>>>>>>> 7aa0d226

class BaseHandler(RequestHandler):
    def get_current_user(self):
        return tornado.escape.to_unicode(self.get_secure_cookie("user"))    

class AuthenticatedWebSocketHandler(WebSocketHandler):
    def get_current_user(self):
        return tornado.escape.to_unicode(self.get_secure_cookie("user"))



class LoginHandler(BaseHandler):
    def get(self):
        if self.current_user:
            if not self.get_cookie("seen_conditions"):
                self.set_cookie("seen_conditions", "0")
            self.redirect("/data_agreement")
        else:
            self.render("./templates/login.html")


class CheckLogin(RequestHandler):
    def post(self):
        username = self.get_body_argument("username").encode()
        h = hashlib.shake_256(username)
        self.set_secure_cookie("user", h.hexdigest(15))
        if not self.get_cookie("seen_conditions"):
            self.set_cookie("seen_conditions", "0")
        self.redirect("/data_agreement")

class LogPreSurvey(BaseHandler):
    def post(self):
        global GROUP_ASSIGNMENTS
        results = self.request.body_arguments
        results = {key : str(results[key][0])[2:-1] for key in results}
        logging.getLogger("survey").info(f"USER: {self.current_user} || PRE-SURVEY: {results}")
        self.redirect(f"/chat")

class LogPostSurvey(BaseHandler):
    def post(self):
        results = self.request.body_arguments
        results = {key : str(results[key][0])[2:-1] for key in results}
        logging.getLogger("survey").info(f"USER: {self.current_user} || POST-SURVEY: {results}")
        self.redirect(f"/thank_you")

class UserAgreed(BaseHandler):
    def post(self):
        logging.getLogger("user_info").info(f"USER: {self.current_user} || AGREED: True")

        # If user is not assigned, assign to group with fewest participants
        if not self.get_cookie("group_assignment"):
            group = sorted(GROUP_ASSIGNMENTS.items(), key=lambda item: len(item[1]))[0][0]
            self.set_cookie("group_assignment", group)

            # add assignment to file
            logging.getLogger("user_info").info(f"USER: {self.current_user} || GROUP: {group}")
            logging.getLogger("chat").info(f"USER: {self.current_user} || GROUP: {group}")

        self.redirect(f"/pre_survey")
        

class ChatIndex(BaseHandler):
    @tornado.web.authenticated
    def get(self):
        global NUM_CONDITIONS
        seen_conditions = int(self.get_cookie('seen_conditions')) + 1
        self.set_cookie("seen_conditions", str(seen_conditions))
        self.render("./templates/chat.html", total_conditions=NUM_CONDITIONS)

class DataAgreement(BaseHandler):
    @tornado.web.authenticated
    def get(self):
        self.render("./templates/data_agreement.html")

class PostSurvey(BaseHandler):
    @tornado.web.authenticated
    def get(self):
        self.render("./templates/post_survey.html")

class PreSurvey(BaseHandler):
    @tornado.web.authenticated
    def get(self):
        self.render("./templates/pre_survey.html")

class ThankYou(BaseHandler):
    @tornado.web.authenticated
    def get(self):
<<<<<<< HEAD
        self.render("./templates/thank_you.html", completion_key=self.current_user)


# class UserChatSocket(AuthenticatedWebSocketHandler):
#     def open(self):
#         global gui_interface
#         global ds
#         print(f"Opened socket for user: {self.current_user}")
#         gui_interface.set_state(user_id=self.current_user, attribute_name='socket', attribute_value=self)
#         ds._start_dialog(start_signals={"user_utterance/GasStations": ""}, user_id=self.current_user)
#         print(f"starting dialog system for user {self.current_user}")
#         logging.getLogger("chat").info(f"==== NEW DIALOG STARTED FOR USER {self.current_user} ====")

#     def on_message(self, message):
#         global gui_interface
#         data = tornado.escape.json_decode(message)
#         event = data["EVENT"]
#         value = data["VALUE"]
#         if event == "MSG":
#             # TODO: might need to update for audio files
#             print(f"MSG for user {self.current_user}: {message}")
#             logging.getLogger("chat").info(f"MSG USER ({self.current_user}): {value}")
#             gui_interface.forward_to_dialog_system(self.current_user, value)
#         if event == "END_DIALOG":
#             logging.getLogger("chat").info(f"USER ({self.current_user} FINISHED DIALOG)")
#         if event == "SPEECH":
#             value = base64.b64decode(value)
#             with open("tmp/speech.wav", "wb") as outfile:
#                 outfile.write(value)
#             transcription = model.transcribe(['tmp/speech.wav'])[0]['transcription']
#             os.remove("tmp/speech.wav")
#             logging.getLogger("chat").info(f"MSG USER ({self.current_user}): {transcription}")
#             gui_interface.forward_to_dialog_system(self.current_user, transcription)
#             self.write_message({"EVENT": "USER_MSG", "VALUE": transcription})
=======
        self.render("./templates/thank_you.html")


class UserChatSocket(AuthenticatedWebSocketHandler):
    def open(self):
        global gui_interface
        global ds
        print(f"Opened socket for user: {self.current_user}")
        gui_interface.set_state(user_id=self.current_user, attribute_name='socket', attribute_value=self)
        ds._start_dialog(start_signals={"user_utterance/GasStations": ""}, user_id=self.current_user)
        print(f"starting dialog system for user {self.current_user}")
        logging.getLogger("chat").info(f"==== NEW DIALOG STARTED FOR USER {self.current_user} ====")

    def on_message(self, message):
        global gui_interface
        data = tornado.escape.json_decode(message)
        event = data["EVENT"]
        value = data["VALUE"]
        if event == "MSG":
            # TODO: might need to update for audio files
            print(f"MSG for user {self.current_user}: {message}")
            logging.getLogger("chat").info(f"MSG USER ({self.current_user}): {value}")
            gui_interface.forward_to_dialog_system(self.current_user, value)
        if event == "END_DIALOG":
            logging.getLogger("chat").info(f"USER ({self.current_user} FINISHED DIALOG)")
>>>>>>> 7aa0d226
       
    def on_close(self):
        print(f"Closing connection for user {self.current_user}")

if __name__ == "__main__":
    settings = {
        "login_url": "/",
        "cookie_secret": "YOUR_SECRET_KEY",
        "debug": DEBUG,
        "static_path": "./node_modules"
    }
    print("settings created")
    app = Application([
        (r"/", LoginHandler),
        (r"/post_survey", PostSurvey),
        (r"/pre_survey", PreSurvey),
        (r"/check_login", CheckLogin),
        (r"/chat", ChatIndex),
        # (r"/channel", UserChatSocket),
        (r"/log_pre_survey", LogPreSurvey),
        (r"/log_post_survey", LogPostSurvey),
        (r"/data_agreement", DataAgreement),
        (r"/thank_you", ThankYou),
        (r"/agreed_to_data_collection", UserAgreed)
    ], **settings)
    print("created app")
    http_server = tornado.httpserver.HTTPServer(app) #, ssl_options = ssl_ctx)
    http_server.listen(8000)
    print("set up server address")

    io_loop = tornado.ioloop.IOLoop.current()
    print("created io loop")
    io_loop.start()<|MERGE_RESOLUTION|>--- conflicted
+++ resolved
@@ -1,35 +1,15 @@
 import asyncio
 import logging
-<<<<<<< HEAD
 import hashlib
 from multiprocessing import freeze_support
-import json
-from typing import Dict, Union
-=======
+from typing import Dict
 import multiprocessing
->>>>>>> 7aa0d226
 
 import tornado
 import tornado.httpserver
 from tornado.web import RequestHandler, Application
 from tornado.websocket import WebSocketHandler
 
-<<<<<<< HEAD
-# from services.service import DialogSystem, Service, PublishSubscribe
-
-import os
-import base64
-
-import multiprocessing
-
-multiprocessing.set_start_method("spawn")
-
-chat_logger = logging.getLogger("chat")
-chat_logger.setLevel(logging.INFO)
-chat_log_file_handler = logging.FileHandler("chat.txt")
-chat_log_file_handler.setLevel(logging.INFO)
-chat_logger.addHandler(chat_log_file_handler)
-=======
 from environment.realuser import RealUserEnvironment
 from typing import Tuple
 from data.dataset import GraphDataset, ReimburseGraphDataset, DataAugmentationLevel
@@ -53,24 +33,12 @@
 from hydra.core.config_store import ConfigStore
 from config import register_configs
 
-cs = ConfigStore.instance()
-register_configs()
-
-## NOTE: assumes already unzipped checkpoint at cfg_path!
-cfg_name = "reimburse_generated_v1_terminalobs"
-ckpt_path = '/mount/arbeitsdaten/asr-2/vaethdk/cts_newcodebase_weights/run_1695028356/best_eval/weights/test'
-
-multiprocessing.set_start_method("spawn")
-
-logger = logging.getLogger("chat")
-logger.setLevel(logging.INFO)
-log_file_handler = logging.FileHandler("chat_log.txt")
-log_file_handler.setLevel(logging.INFO)
-logger.addHandler(log_file_handler)
-
-DEBUG = True
-NUM_CONDITIONS = 2
->>>>>>> 7aa0d226
+
+chat_logger = logging.getLogger("chat")
+chat_logger.setLevel(logging.INFO)
+chat_log_file_handler = logging.FileHandler("chat_log.txt")
+chat_log_file_handler.setLevel(logging.INFO)
+chat_logger.addHandler(chat_log_file_handler)
 
 survey_logger = logging.getLogger("survey")
 survey_logger.setLevel(logging.INFO)
@@ -78,7 +46,6 @@
 survey_log_file_handler.setLevel(logging.INFO)
 survey_logger.addHandler(survey_log_file_handler)
 
-<<<<<<< HEAD
 user_logger = logging.getLogger("user_info")
 user_logger.setLevel(logging.INFO)
 user_log_file_handler = logging.FileHandler("user_log.txt")
@@ -98,43 +65,22 @@
             group = group.split(":")[1].strip()
             GROUP_ASSIGNMENTS[group].append(user)
 
-# class GUIInterface(Service):
-#     def __init__(self, domain = None, logger =  None):
-#         Service.__init__(self, domain=domain)
-#         self.logger = logger
-#         self.loopy_loop = asyncio.new_event_loop()
-
-#     @PublishSubscribe(sub_topics=['sys_utterance'])
-#     def send_sys_output(self, user_id: str = "default", sys_utterance: str = ""):
-#         asyncio.set_event_loop(self.loopy_loop)
-#         print("SYS MSG:", sys_utterance)
-#         tts.read_aloud(sys_utterance)
-#         if self.get_state(user_id, 'socket'):
-#             logging.getLogger("chat").info(f"MSG SYSTEM ({user_id}): {sys_utterance}")
-#             self.get_state(user_id, 'socket').write_message({"EVENT": "MSG", "VALUE": sys_utterance})
-#         else:
-#             print("NOT CONNECTED")
-
-#     # TODO: update once we have speech and not text
-#     @PublishSubscribe(pub_topics=["user_utterance"])
-#     def forward_to_dialog_system(self, user_id, user_utterance):
-#         print("USER", user_id)
-#         print("PUBLISH TO DIALOG SYSTEM")
-#         return {"user_utterance": user_utterance}
-    
-
-# gui_interface = GUIInterface(domain=domain)
-
-# TODO initialise three policies as separate domains
-# ds = DialogSystem([gui_interface, policy_hdc, policy_faq, policy_cts])
-=======
+cs = ConfigStore.instance()
+register_configs()
+
+## NOTE: assumes already unzipped checkpoint at cfg_path!
+cfg_name = "reimburse_generated_v1_terminalobs"
+ckpt_path = '/mount/arbeitsdaten/asr-2/vaethdk/cts_newcodebase_weights/run_1695028356/best_eval/weights/test'
+
+multiprocessing.set_start_method("spawn")
+
+
 def to_class(path:str):
     from pydoc import locate
     class_instance = locate(path)
     return class_instance
 
-
-
+# TODO initialise three policies as separate domains
 def load_model(ckpt_path: str, cfg_name: str, device: str, data: GraphDataset) -> Tuple[DictConfig, CustomDQN, StateEncoding]:
     # load config
     cfg_path = "./conf/"
@@ -256,8 +202,8 @@
                         auto_skip=AutoSkipMode.NONE, stop_on_invalid_skip=False)
     return env
 
-data = ReimburseGraphDataset('en/reimburse/test_graph.json', 'en/reimburse/test_answers.json', use_answer_synonyms=True, augmentation=DataAugmentationLevel.NONE, resource_dir='resources')
-cfg, model, state_encoding = load_model(ckpt_path=ckpt_path, cfg_name=cfg_name, device='cpu', data=data)
+# data = ReimburseGraphDataset('en/reimburse/test_graph.json', 'en/reimburse/test_answers.json', use_answer_synonyms=True, augmentation=DataAugmentationLevel.NONE, resource_dir='resources')
+# cfg, model, state_encoding = load_model(ckpt_path=ckpt_path, cfg_name=cfg_name, device='cpu', data=data)
 
 def next_action(env: RealUserEnvironment) -> Tuple[int, bool]:
     # encode observation
@@ -271,39 +217,6 @@
 
 
 
-## TODO 
-class GUIInterface(Service):
-    def __init__(self, domain = None, logger =  None):
-        Service.__init__(self, domain=domain)
-        self.logger = logger
-        self.loopy_loop = asyncio.new_event_loop()
-
-    @PublishSubscribe(sub_topics=['sys_utterance'])
-    def send_sys_output(self, user_id: str = "default", sys_utterance: str = ""):
-        asyncio.set_event_loop(self.loopy_loop)
-        print("SYS MSG:", sys_utterance)
-        if self.get_state(user_id, 'socket'):
-            logging.getLogger("chat").info(f"MSG SYSTEM ({user_id}): {sys_utterance}")
-            self.get_state(user_id, 'socket').write_message({"EVENT": "MSG", "VALUE": sys_utterance})
-        else:
-            print("NOT CONNECTED")
-
-    # TODO: update once we have speech and not text
-    @PublishSubscribe(pub_topics=["user_utterance"])
-    def forward_to_dialog_system(self, user_id, user_utterance):
-        print("USER", user_id)
-        print("PUBLISH TO DIALOG SYSTEM")
-        return {"user_utterance": user_utterance}
-    
-
-# TODO 
-gui_interface = GUIInterface(domain=domain)
-bst = HandcraftedBST(domain=domain)
-ds = DialogSystem([gui_interface, nlg, nlu, bst, policy, adaptivity])
-error_free = ds.is_error_free_messaging_pipeline()
-if not error_free:
-    ds.print_inconsistencies()
->>>>>>> 7aa0d226
 
 class BaseHandler(RequestHandler):
     def get_current_user(self):
@@ -322,7 +235,7 @@
                 self.set_cookie("seen_conditions", "0")
             self.redirect("/data_agreement")
         else:
-            self.render("./templates/login.html")
+            self.render("server/templates/login.html")
 
 
 class CheckLogin(RequestHandler):
@@ -371,88 +284,53 @@
         global NUM_CONDITIONS
         seen_conditions = int(self.get_cookie('seen_conditions')) + 1
         self.set_cookie("seen_conditions", str(seen_conditions))
-        self.render("./templates/chat.html", total_conditions=NUM_CONDITIONS)
+        self.render("server/templates/chat.html", total_conditions=NUM_CONDITIONS)
 
 class DataAgreement(BaseHandler):
     @tornado.web.authenticated
     def get(self):
-        self.render("./templates/data_agreement.html")
+        self.render("server/templates/data_agreement.html")
 
 class PostSurvey(BaseHandler):
     @tornado.web.authenticated
     def get(self):
-        self.render("./templates/post_survey.html")
+        self.render("server/templates/post_survey.html")
 
 class PreSurvey(BaseHandler):
     @tornado.web.authenticated
     def get(self):
-        self.render("./templates/pre_survey.html")
+        self.render("server/templates/pre_survey.html")
 
 class ThankYou(BaseHandler):
     @tornado.web.authenticated
     def get(self):
-<<<<<<< HEAD
-        self.render("./templates/thank_you.html", completion_key=self.current_user)
-
-
-# class UserChatSocket(AuthenticatedWebSocketHandler):
-#     def open(self):
-#         global gui_interface
-#         global ds
-#         print(f"Opened socket for user: {self.current_user}")
-#         gui_interface.set_state(user_id=self.current_user, attribute_name='socket', attribute_value=self)
-#         ds._start_dialog(start_signals={"user_utterance/GasStations": ""}, user_id=self.current_user)
-#         print(f"starting dialog system for user {self.current_user}")
-#         logging.getLogger("chat").info(f"==== NEW DIALOG STARTED FOR USER {self.current_user} ====")
-
-#     def on_message(self, message):
-#         global gui_interface
-#         data = tornado.escape.json_decode(message)
-#         event = data["EVENT"]
-#         value = data["VALUE"]
-#         if event == "MSG":
-#             # TODO: might need to update for audio files
-#             print(f"MSG for user {self.current_user}: {message}")
-#             logging.getLogger("chat").info(f"MSG USER ({self.current_user}): {value}")
-#             gui_interface.forward_to_dialog_system(self.current_user, value)
-#         if event == "END_DIALOG":
-#             logging.getLogger("chat").info(f"USER ({self.current_user} FINISHED DIALOG)")
-#         if event == "SPEECH":
-#             value = base64.b64decode(value)
-#             with open("tmp/speech.wav", "wb") as outfile:
-#                 outfile.write(value)
-#             transcription = model.transcribe(['tmp/speech.wav'])[0]['transcription']
-#             os.remove("tmp/speech.wav")
-#             logging.getLogger("chat").info(f"MSG USER ({self.current_user}): {transcription}")
-#             gui_interface.forward_to_dialog_system(self.current_user, transcription)
-#             self.write_message({"EVENT": "USER_MSG", "VALUE": transcription})
-=======
-        self.render("./templates/thank_you.html")
+        self.render("server/templates/thank_you.html", completion_key=self.current_user)
 
 
 class UserChatSocket(AuthenticatedWebSocketHandler):
     def open(self):
-        global gui_interface
-        global ds
         print(f"Opened socket for user: {self.current_user}")
-        gui_interface.set_state(user_id=self.current_user, attribute_name='socket', attribute_value=self)
-        ds._start_dialog(start_signals={"user_utterance/GasStations": ""}, user_id=self.current_user)
         print(f"starting dialog system for user {self.current_user}")
         logging.getLogger("chat").info(f"==== NEW DIALOG STARTED FOR USER {self.current_user} ====")
+        # TODO initialise new dialog for user
+        # TODO initialise new info goal for user (and log it)
 
     def on_message(self, message):
-        global gui_interface
         data = tornado.escape.json_decode(message)
         event = data["EVENT"]
         value = data["VALUE"]
         if event == "MSG":
-            # TODO: might need to update for audio files
+            # TODO: forward message to (correct) dialog system
             print(f"MSG for user {self.current_user}: {message}")
             logging.getLogger("chat").info(f"MSG USER ({self.current_user}): {value}")
-            gui_interface.forward_to_dialog_system(self.current_user, value)
-        if event == "END_DIALOG":
+        elif event == "RESTART":
             logging.getLogger("chat").info(f"USER ({self.current_user} FINISHED DIALOG)")
->>>>>>> 7aa0d226
+            # TODO restart dialog
+        elif event == "Next_GOAL":
+            # TODO choose a new goal
+            next_goal = None
+            logging.getLogger("chat").info(f"USER: {self.current_user} || GOAL: {next_goal}")
+            # TODO update information goal for user
        
     def on_close(self):
         print(f"Closing connection for user {self.current_user}")
