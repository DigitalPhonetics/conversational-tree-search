import hashlib
import logging
import multiprocessing
<<<<<<< HEAD
=======
from copy import deepcopy
import os
>>>>>>> 859d47bf

import tornado
import tornado.httpserver
from tornado.web import Application

from typing import Tuple
from data.dataset import GraphDataset, DataAugmentationLevel
from data.parsers.parserValueProvider import ReimbursementRealValueBackend
from data.parsers.answerTemplateParser import AnswerTemplateParser
from data.parsers.systemTemplateParser import SystemTemplateParser
from data.parsers.logicParser import LogicTemplateParser
from server.formattedDataset import FormattedReimburseGraphDataset
from server.handlers import AuthenticatedWebSocketHandler, BaseHandler, ChatIndex, DataAgreement, LogPostSurvey, LogPreSurvey, LoginHandler, PostSurvey, PreSurvey, ThankYou, KnownEntry
from tornado.web import RequestHandler

from utils.utils import AutoSkipMode, to_class
from algorithm.dqn.dqn import CustomDQN
import torch
from data.cache import Cache
from gymnasium import Env
from encoding.state import StateEncoding
from server.nlu import NLU

from algorithm.dqn.buffer import CustomReplayBuffer
import gymnasium as gym

from hydra import compose, initialize
from omegaconf import DictConfig, OmegaConf
from hydra.core.config_store import ConfigStore
from config import register_configs, DialogLogLevel, WandbLogLevel

DEBUG = True
NUM_GOALS = 2
HARD_GOALS = [
    ("You are trying to figure out how much money you get for booking somewhere to stay on your trip. <ul><li>Your trip is to Tokyo, Japan</li><li>Your trip should take 10 days</li><li>You plan to stay in a hotel</li></ul>", 1234),
    ("You want to figure out how much money you can get reimbursed for your travel. <ul><li>You used your own car</li><li>Your trip was 20km and lasted 8 hours</li><li>You took two colleagues with you</li></ul>", 1235),
    ("You want to know how much money you can get be reimbursed for for your accommodations. <ul><li>You are traveling to France for your next trip</li><li>You plan to stay with your brother in his apartment. </li></ul>", 1236),
    ("You want to know how high the per diem is for food on your next trip. <ul><li>You are traveling to London, England</li><li>You will be there for 72 hours</li></ul>", 1237),
    ("You want to know...", 1238)
]
EASY_GOALS = [
    ("You want to know if you can get reimbursed if you reserve a seat for yourself on the train", 1239),
    ("You are traveling with another colleague and want to know if you have to share a room or if each of you can book your own", 1230),
    ("You are planning on attending a conference and want to know if the membership fee can be reimbursed", 1231),
    ("You have just gotten sick and cannot travel anymore. You want to know if the money you have already paid can be reimbursed", 1232),
    ("You want to know if you can be reimbursed if you need to book a taxi during your trip.", 1233)
    ]
GROUP_ASSIGNMENTS = {"hdc": [], "faq": [], "cts": []}
USER_GOAL_GROUPS = {}
CHAT_ENGINES = {}
DEVICE = "cuda:0"

# on start, check if we have an assignment file, if so, load it and pre-fill group assignments with content
if os.path.isfile("user_log.txt"):
    with open("user_log.txt", "r") as assignments:
        for line in assignments:
            if "GROUP" in line:
                user, group = line.split("||")
                user = user.split(":")[1].strip()
                group = group.split(":")[1].strip()
                GROUP_ASSIGNMENTS[group].append(user)
            elif "GOAL_INDEX" in line:
                user, goal_group = line.split("||")
                user = user.split(":")[1].strip()
                goal_group = goal_group.split(":")[1].strip()
                if goal_group not in USER_GOAL_GROUPS:
                    USER_GOAL_GROUPS[goal_group] = []
                USER_GOAL_GROUPS[goal_group].append(user)


chat_logger = logging.getLogger("chat")
chat_logger.setLevel(logging.INFO)
chat_log_file_handler = logging.FileHandler("chat_log.txt")
chat_log_file_handler.setLevel(logging.INFO)
chat_logger.addHandler(chat_log_file_handler)

survey_logger = logging.getLogger("survey")
survey_logger.setLevel(logging.INFO)
survey_log_file_handler = logging.FileHandler("survey_log.txt")
survey_log_file_handler.setLevel(logging.INFO)
survey_logger.addHandler(survey_log_file_handler)

user_logger = logging.getLogger("user_info")
user_logger.setLevel(logging.INFO)
user_log_file_handler = logging.FileHandler("user_log.txt")
user_log_file_handler.setLevel(logging.INFO)
user_logger.addHandler(user_log_file_handler)

cs = ConfigStore.instance()
register_configs()

## NOTE: assumes already unzipped checkpoint at cfg_path!
cfg_name = "reimburse_realdata_terminalobs"
ckpt_path = '/mount/arbeitsdaten/asr-2/vaethdk/cts_newcodebase_weights/run_1694965093/best_eval/weights/tmp'

multiprocessing.set_start_method("spawn")


def load_model(ckpt_path: str, cfg_name: str, device: str, data: GraphDataset) -> Tuple[DictConfig, CustomDQN, StateEncoding]:
    # load config
    cfg_path = "./conf/"

    with initialize(version_base=None, config_path=cfg_path):
        # parse config
        print("Parsing config...")
        cfg = compose(config_name=cfg_name)
        # print(OmegaConf.to_yaml(cfg))

        # disable logging
        cfg.experiment.logging.dialog_log = DialogLogLevel.NONE
        cfg.experiment.logging.wandb_log = WandbLogLevel.NONE
        cfg.experiment.logging.log_interval = 9999999
        cfg.experiment.logging.keep_checkpoints = 9

        # load encodings
        print("Loading encodings...")
        state_cfg = cfg.experiment.state
        action_cfg = cfg.experiment.actions
        cache = Cache(device=device, data=data, state_config=state_cfg, torch_compile=False)
        encoding = StateEncoding(cache=cache, state_config=state_cfg, action_config=action_cfg, data=data)

        # setup spaces
        action_space = gym.spaces.Discrete(encoding.space_dims.num_actions)
        if encoding.action_config.in_state_space == True:
            # state space: max. node degree (#actions) x state dim
            observation_space = gym.spaces.Box(low=float('-inf'), high=float('inf'), shape=(encoding.space_dims.num_actions, encoding.space_dims.state_vector,)) #, dtype=np.float32)
        else:
            observation_space = gym.spaces.Box(low=float('-inf'), high=float('inf'), shape=(encoding.space_dims.state_vector,)) #, dtype=np.float32)

        class CustomEnv(Env):
            def __init__(self, observation_space, action_space) -> None:
                self.observation_space = observation_space
                self.action_space = action_space
        dummy_env = CustomEnv(observation_space=observation_space, action_space=action_space)

        # setup model
        print("Settung up model...")
        net_arch = OmegaConf.to_container(cfg.experiment.policy.net_arch)
        net_arch['state_dims'] = encoding.space_dims # patch arguments
        optim = OmegaConf.to_container(cfg.experiment.optimizer)
        optim_class = to_class(optim.pop('class_path'))
        lr = optim.pop('lr')
        print("Optim ARGS:", optim_class, lr, optim)
        policy_kwargs = {
            "activation_fn": to_class(cfg.experiment.policy.activation_fn),   
            "net_arch": net_arch,
            "torch_compile": cfg.experiment.torch_compile,
            "optimizer_class": optim_class,
            "optimizer_kwargs": optim
        }
        replay_buffer_kwargs = {
            "num_train_envs": cfg.experiment.environment.num_train_envs,
            "batch_size": cfg.experiment.algorithm.dqn.batch_size,
            "dataset": data,
            "append_ask_action": False,
            # "state_encoding": state_encoding,
            "auto_skip": AutoSkipMode.NONE,
            "normalize_rewards": True,
            "stop_when_reaching_goal": cfg.experiment.environment.stop_when_reaching_goal,
            "stop_on_invalid_skip": cfg.experiment.environment.stop_on_invalid_skip,
            "max_steps": cfg.experiment.environment.max_steps,
            "user_patience": cfg.experiment.environment.user_patience,
            "sys_token": cfg.experiment.environment.sys_token,
            "usr_token": cfg.experiment.environment.usr_token,
            "sep_token": cfg.experiment.environment.sep_token,
            "alpha": cfg.experiment.algorithm.dqn.buffer.backend.alpha,
            "beta": cfg.experiment.algorithm.dqn.buffer.backend.beta,
            "use_lap": cfg.experiment.algorithm.dqn.buffer.backend.use_lap ,
        }
        replay_buffer_class = CustomReplayBuffer
        dqn_target_cls =  to_class(cfg.experiment.algorithm.dqn.targets._target_)
        dqn_target_args = {'gamma': cfg.experiment.algorithm.dqn.gamma}
        dqn_target_args.update(cfg.experiment.algorithm.dqn.targets) 
        model = CustomDQN(policy=to_class(cfg.experiment.policy._target_), policy_kwargs=policy_kwargs,
                    target=dqn_target_cls(**dqn_target_args),
                    seed=cfg.experiment.seed,
                    env=dummy_env, 
                    batch_size=cfg.experiment.algorithm.dqn.batch_size,
                    verbose=1, device=cfg.experiment.device,  
                    learning_rate=lr, 
                    exploration_initial_eps=cfg.experiment.algorithm.dqn.eps_start, exploration_final_eps=cfg.experiment.algorithm.dqn.eps_end, exploration_fraction=cfg.experiment.algorithm.dqn.exploration_fraction,
                    buffer_size=1, # we don't need to store experience, will only increase RAM usage 
                    learning_starts=cfg.experiment.algorithm.dqn.warmup_turns,
                    gamma=cfg.experiment.algorithm.dqn.gamma,
                    train_freq=1, # how many rollouts to perform before training once (one rollout = num_train_envs steps)
                    gradient_steps=max(cfg.experiment.environment.num_train_envs // cfg.experiment.training.every_steps, 1),
                    target_update_interval=cfg.experiment.algorithm.dqn.target_network_update_frequency * cfg.experiment.environment.num_train_envs,
                    max_grad_norm=cfg.experiment.algorithm.dqn.max_grad_norm,
                    tensorboard_log=None,
                    replay_buffer_class=replay_buffer_class,
                    optimize_memory_usage=False,
                    replay_buffer_kwargs=replay_buffer_kwargs,
                    action_masking=cfg.experiment.actions.action_masking,
                    actions_in_state_space=cfg.experiment.actions.in_state_space
                )
        
        # restore weights
        print("Restoring weights...")
        ckpt_params = torch.load(f"{ckpt_path}/policy.pth", map_location=device)
        model.policy.load_state_dict(ckpt_params)
        model.policy.set_training_mode(False)
        model.policy.eval()
    return cfg, model, encoding


# setup data
nlu = NLU()
data = FormattedReimburseGraphDataset('en/reimburse/test_graph.json', 'en/reimburse/test_answers.json', use_answer_synonyms=True, augmentation=DataAugmentationLevel.NONE, resource_dir='resources')
# setup data & parsers
answerParser = AnswerTemplateParser()
logicParser = LogicTemplateParser()
sysParser = SystemTemplateParser()
valueBackend = ReimbursementRealValueBackend(a1_laender=data.a1_countries, data=data.hotel_costs)
# setup model and encoding
cfg, model, state_encoding = load_model(ckpt_path=ckpt_path, cfg_name=cfg_name, device=DEVICE, data=data)

<<<<<<< HEAD

def choose_user_goal(user_id: str):
    global USER_GOAL_NUM
    if USER_GOAL_NUM[user_id] == 1:
        return "You are trying to figure out how much money you get for booking somewhere to stay on your trip. <ul><li>Your trip is to Tokyo, Japan</li><li>Your trip should take 10 days</li><li>You plan to stay in a hotel</li></ul>"
    else:
        return "You want to figure out how much money you can get reimbursed for your travel. <ul><li>You used your own car</li><li>Your trip was 20km and lasted 8 hours</li><li>You took two colleagues with you</li></ul>"

=======
## TODO: write new GUI module
## - BST
## - Conversation history
## - GC
## - Logging?
## - Survey processing?
class ChatEngine:
    def __init__(self, user_id: str, socket) -> None:
        self.user_id = user_id
        self.user_env = load_env(data, nlu, sysParser, answerParser, logicParser, valueBackend) # contains .bst, .reset()
        self.socket = socket

    def next_action(self, obs: dict) -> Tuple[int, bool]:
        # encode observation
        s = state_encoding.batch_encode(observation=[obs], sys_token="SYSTEM", usr_token="USER", sep_token="") 
        # predict action & intent
        action, intent = model.predict(observation=s, deterministic=True)
        action = int(action)
        intent = intent.item()

        return action, intent

    def start_dialog(self):
        self.user_env.reset()
        self.socket.write_message({"EVENT": "MSG", "VALUE": self.user_env.get_current_node_markup(), "CANDIDATES": self.user_env.get_current_node_answer_candidates()  })
        # wait for initial user utterance

    def user_reply(self, msg):
        if self.user_env.first_turn:
            self.set_initial_user_utterance(msg)
        else:
            # set n-th turn utternace and step
            if self.user_env.current_node.node_type == NodeType.VARIABLE:
                # check if user input is valid using NLU
                error_msg = self.user_env.check_variable_input(msg)
                if error_msg:
                    # unrecognized user input -> forward error message to UI
                    self.socket.write_message({"EVENT": "MSG", "VALUE": error_msg})
                else:
                    # valid user input -> step
                    self.step(action=self.action, utterance=msg)
            else:
                self.step(action=self.action, utterance=msg)

    def set_initial_user_utterance(self, msg):
        self.user_env.set_initial_user_utterance(msg)
        self.step()

    def step(self, action: Union[int, None] = None, utterance: Union[str, None] = None):
        done = False
        while not done:
            # get next action
            if isinstance(action, type(None)):
                self.action, self.intent = self.next_action(self.user_env.get_obs())
                print("ACTION:", self.action, "INTENT:", "FREE" if self.intent == True else "GUIDED")
            # perform next action
            if self.action == ActionType.ASK:
                # output current node
                if self.user_env.current_node.node_type in [NodeType.QUESTION, NodeType.VARIABLE]:
                    # wait for user input
                    if isinstance(utterance, type(None)):
                        self.socket.write_message({"EVENT": "MSG", "VALUE": self.user_env.get_current_node_markup(), "CANDIDATES": self.user_env.get_current_node_answer_candidates() })
                        return
                    else:
                       obs, reward, done = self.user_env.step(self.action, replayed_user_utterance=deepcopy(utterance))
                       action = None
                       utterance = None
                       continue 
                else:
                    self.socket.write_message({"EVENT": "MSG", "VALUE": self.user_env.get_current_node_markup(), "CANDIDATES": self.user_env.get_current_node_answer_candidates()  })
            # SKIP
            obs, reward, done = self.user_env.step(self.action, replayed_user_utterance="")

class CheckLogin(RequestHandler):
    def post(self):
        username = self.get_body_argument("username").encode()
        h = hashlib.shake_256(username)
        user_id = h.hexdigest(15)
        known_users = set()
        for group in GROUP_ASSIGNMENTS:
            known_users.update(GROUP_ASSIGNMENTS[group])
        if user_id in known_users:
            self.redirect("/known_entry")
        else:
            self.set_secure_cookie("user", user_id)
            self.redirect("/data_agreement")

        
>>>>>>> 859d47bf
class UserAgreed(BaseHandler):
    def post(self):
        global GROUP_ASSIGNMENTS
        logging.getLogger("user_info").info(f"USER: {self.current_user} || AGREED: True")

        # If user is not assigned, assign to group with fewest participants
        if not self.get_cookie("group_assignment"):
            group = sorted(GROUP_ASSIGNMENTS.items(), key=lambda item: len(item[1]))[0][0]
            self.set_cookie("group_assignment", group)
            GROUP_ASSIGNMENTS[group].append(self.current_user)

            # add assignment to file
            logging.getLogger("user_info").info(f"USER: {self.current_user} || GROUP: {group}")
            logging.getLogger("chat").info(f"USER: {self.current_user} || GROUP: {group}")

        # Assign the 
        if not self.get_cookie_("goal_group"):
            goal_group = sorted(USER_GOAL_GROUPS.items(), key=lambda item: len(item[1]))[0][0]
            self.set_cookie("goal_group", goal_group)
            USER_GOAL_GROUPS[goal_group].append(self.current_user)
            logging.getLogger("user_info").info(f"USER: {self.current_user} || GOAL_INDEX: {goal_group}")

        self.redirect(f"/pre_survey")
        

class UserChatSocket(AuthenticatedWebSocketHandler):
    def open(self):
        global CHAT_ENGINES
        print(f"Opened socket for user: {self.current_user}")
        print(f"starting dialog system for user {self.current_user}")
        logging.getLogger("chat").info(f"==== NEW DIALOG STARTED FOR USER {self.current_user} ====")
        # TODO initialise new dialog for user
        if not self.current_user in CHAT_ENGINES:
            # TODO swap out chat engine! (CTS, Free or guided baselines)
            CHAT_ENGINES[self.current_user] = ChatEngine(self.current_user, self)
        else:
            CHAT_ENGINES[self.current_user].socket = self

        # choose a goal
        if not self.get_cookie("goal_counter"):
            self.set_cookie("goal_counter", 0)
        goal_group = int(self.get_cookie("goal_group"))
        goal_counter = int(self.set_cookie("goal_counter"))
        if goal_counter == 0:
            goal, node_id = HARD_GOALS[goal_group]
        else:
            goal, node_id = EASY_GOALS[goal_group]
        logging.getLogger("chat").info(f"USER: {self.current_user} || GOAL: {goal} || NODE_ID: {node_id}")
        self.write_message({"EVENT": "NEW_GOAL", "VALUE": goal})            
        CHAT_ENGINES[self.current_user].start_dialog()

    def on_message(self, message):
        global NUM_GOALS
        global CHAT_ENGINES
        data = tornado.escape.json_decode(message)
        event = data["EVENT"]
        value = data["VALUE"]
        if event == "MSG":
            # forward message to (correct) dialog system
            print(f"MSG for user {self.current_user}: {message}")
            logging.getLogger("chat").info(f"MSG USER ({self.current_user}): {value}")
            CHAT_ENGINES[self.current_user].user_reply(value)
        elif event == "RESTART":
            # restart dialog
            self.write_message({"EVENT": "RESTART", "VALUE": True})
            logging.getLogger("chat").info(f"USER ({self.current_user} NEW DIALOG)")
            CHAT_ENGINES[self.current_user].start_dialog()
        elif"NEXT_GOAL" in event:
            # update the goal counter
            goal_counter = int(self.get_cookie("goal_counter"))
            goal_counter += 1
            self.set_cookie("goal_counter", goal_counter)

            # Log success/failure
            if event == "NEXT_GOAL_CORRECT":
                logging.getLogger("chat").info(f"USER: {self.current_user} || DIALOG END: SUCCESS")
            elif event == "NEXT_GOAL_INCORRECT":
                logging.getLogger("chat").info(f"USER: {self.current_user} || DIALOG END: FAILURE")
            else:
                logging.getLogger("chat").info(f"USER: {self.current_user} || DIALOG END: UNKNOWN CONDITION")
            with open("test_log.txt", "a") as f:
                f.writelines([line + "\n" for line in CHAT_ENGINES[self.current_user].user_env.episode_log])
            # Interaction over, redirect to the post-survey
            if goal_counter >= NUM_GOALS:
                self.write_message({"EVENT": "EXPERIMENT_OVER", "VALUE": True})
                # Start a new dialog
                self.write_message({"EVENT": "RESTART", "VALUE": True})
            else:  # choose a new goal
                # There are only two goals chosen, so if we get here, we know we're already on the second gaol
                goal_group = int(self.get_cookies("goal_group"))
                next_goal, node_id = EASY_GOALS[goal_group]
                self.write_message({"EVENT": "NEW_GOAL", "VALUE": next_goal})
                logging.getLogger("chat").info(f"USER: {self.current_user} || GOAL: {next_goal} || NODE_ID: {node_id}")
                logging.getLogger("chat").info(f"USER ({self.current_user} NEW DIALOG)")
                CHAT_ENGINES[self.current_user].start_dialog()
       
    def on_close(self):
        print(f"Closing connection for user {self.current_user}")

if __name__ == "__main__":
    settings = {
        "login_url": "/",
        "cookie_secret": "YOUR_SECRET_KEY",
        "debug": DEBUG,
        "static_path": "./node_modules"
    }
    print("settings created")
    app = Application([
        (r"/", LoginHandler),
        (r"/post_survey", PostSurvey),
        (r"/pre_survey", PreSurvey),
        (r"/check_login", CheckLogin),
        (r"/chat", ChatIndex),
        (r"/channel", UserChatSocket),
        (r"/log_pre_survey", LogPreSurvey),
        (r"/log_post_survey", LogPostSurvey),
        (r"/data_agreement", DataAgreement),
        (r"/thank_you", ThankYou),
        (r"/known_entry", KnownEntry),
        (r"/agreed_to_data_collection", UserAgreed)
    ], **settings)
    print("created app")
    http_server = tornado.httpserver.HTTPServer(app) #, ssl_options = ssl_ctx)
    http_server.listen(44123)
    print("set up server address")

    io_loop = tornado.ioloop.IOLoop.current()
    print("created io loop")
    io_loop.start()<|MERGE_RESOLUTION|>--- conflicted
+++ resolved
@@ -1,11 +1,8 @@
 import hashlib
 import logging
 import multiprocessing
-<<<<<<< HEAD
-=======
 from copy import deepcopy
 import os
->>>>>>> 859d47bf
 
 import tornado
 import tornado.httpserver
@@ -222,88 +219,6 @@
 # setup model and encoding
 cfg, model, state_encoding = load_model(ckpt_path=ckpt_path, cfg_name=cfg_name, device=DEVICE, data=data)
 
-<<<<<<< HEAD
-
-def choose_user_goal(user_id: str):
-    global USER_GOAL_NUM
-    if USER_GOAL_NUM[user_id] == 1:
-        return "You are trying to figure out how much money you get for booking somewhere to stay on your trip. <ul><li>Your trip is to Tokyo, Japan</li><li>Your trip should take 10 days</li><li>You plan to stay in a hotel</li></ul>"
-    else:
-        return "You want to figure out how much money you can get reimbursed for your travel. <ul><li>You used your own car</li><li>Your trip was 20km and lasted 8 hours</li><li>You took two colleagues with you</li></ul>"
-
-=======
-## TODO: write new GUI module
-## - BST
-## - Conversation history
-## - GC
-## - Logging?
-## - Survey processing?
-class ChatEngine:
-    def __init__(self, user_id: str, socket) -> None:
-        self.user_id = user_id
-        self.user_env = load_env(data, nlu, sysParser, answerParser, logicParser, valueBackend) # contains .bst, .reset()
-        self.socket = socket
-
-    def next_action(self, obs: dict) -> Tuple[int, bool]:
-        # encode observation
-        s = state_encoding.batch_encode(observation=[obs], sys_token="SYSTEM", usr_token="USER", sep_token="") 
-        # predict action & intent
-        action, intent = model.predict(observation=s, deterministic=True)
-        action = int(action)
-        intent = intent.item()
-
-        return action, intent
-
-    def start_dialog(self):
-        self.user_env.reset()
-        self.socket.write_message({"EVENT": "MSG", "VALUE": self.user_env.get_current_node_markup(), "CANDIDATES": self.user_env.get_current_node_answer_candidates()  })
-        # wait for initial user utterance
-
-    def user_reply(self, msg):
-        if self.user_env.first_turn:
-            self.set_initial_user_utterance(msg)
-        else:
-            # set n-th turn utternace and step
-            if self.user_env.current_node.node_type == NodeType.VARIABLE:
-                # check if user input is valid using NLU
-                error_msg = self.user_env.check_variable_input(msg)
-                if error_msg:
-                    # unrecognized user input -> forward error message to UI
-                    self.socket.write_message({"EVENT": "MSG", "VALUE": error_msg})
-                else:
-                    # valid user input -> step
-                    self.step(action=self.action, utterance=msg)
-            else:
-                self.step(action=self.action, utterance=msg)
-
-    def set_initial_user_utterance(self, msg):
-        self.user_env.set_initial_user_utterance(msg)
-        self.step()
-
-    def step(self, action: Union[int, None] = None, utterance: Union[str, None] = None):
-        done = False
-        while not done:
-            # get next action
-            if isinstance(action, type(None)):
-                self.action, self.intent = self.next_action(self.user_env.get_obs())
-                print("ACTION:", self.action, "INTENT:", "FREE" if self.intent == True else "GUIDED")
-            # perform next action
-            if self.action == ActionType.ASK:
-                # output current node
-                if self.user_env.current_node.node_type in [NodeType.QUESTION, NodeType.VARIABLE]:
-                    # wait for user input
-                    if isinstance(utterance, type(None)):
-                        self.socket.write_message({"EVENT": "MSG", "VALUE": self.user_env.get_current_node_markup(), "CANDIDATES": self.user_env.get_current_node_answer_candidates() })
-                        return
-                    else:
-                       obs, reward, done = self.user_env.step(self.action, replayed_user_utterance=deepcopy(utterance))
-                       action = None
-                       utterance = None
-                       continue 
-                else:
-                    self.socket.write_message({"EVENT": "MSG", "VALUE": self.user_env.get_current_node_markup(), "CANDIDATES": self.user_env.get_current_node_answer_candidates()  })
-            # SKIP
-            obs, reward, done = self.user_env.step(self.action, replayed_user_utterance="")
 
 class CheckLogin(RequestHandler):
     def post(self):
@@ -319,8 +234,7 @@
             self.set_secure_cookie("user", user_id)
             self.redirect("/data_agreement")
 
-        
->>>>>>> 859d47bf
+
 class UserAgreed(BaseHandler):
     def post(self):
         global GROUP_ASSIGNMENTS
